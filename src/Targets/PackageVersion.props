--- conflicted
+++ resolved
@@ -4,10 +4,6 @@
     <VersionPrefix>0.13.0</VersionPrefix>
   </PropertyGroup>
   <PropertyGroup Condition="'$(MSBuildProjectExtension)'=='.csproj' AND '$(Configuration)'!='Release'">
-<<<<<<< HEAD
-    <VersionSuffix>a009</VersionSuffix>
-=======
     <VersionSuffix>a010</VersionSuffix>
->>>>>>> 8cb4b371
   </PropertyGroup>
 </Project>