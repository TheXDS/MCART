--- conflicted
+++ resolved
@@ -3,23 +3,14 @@
     <TargetFramework>netstandard2.0</TargetFramework>
     <AssemblyName>TheXDS.MCART.NetStandard</AssemblyName>
     <RootNamespace>TheXDS.MCART</RootNamespace>
-<<<<<<< HEAD
-    <Version>0.8.3.6</Version>
-=======
     <Version>0.8.4.0</Version>
->>>>>>> 37b37648
     <Authors>César Andrés Morgan</Authors>
     <Product>Morgan's CLR Advanced Runtime</Product>
     <Company>TheXDS! non-Corp.</Company>
     <RepositoryUrl>https://github.com/TheXDS/MCART</RepositoryUrl>
     <RepositoryType>Git</RepositoryType>
-<<<<<<< HEAD
-    <AssemblyVersion>0.8.3.6</AssemblyVersion>
-    <FileVersion>0.8.3.6</FileVersion>
-=======
     <AssemblyVersion>0.8.4.0</AssemblyVersion>
     <FileVersion>0.8.4.0</FileVersion>
->>>>>>> 37b37648
     <GeneratePackageOnBuild>true</GeneratePackageOnBuild>
     <Copyright>Copyright © 2011-2018 César Andrés Morgan</Copyright>
     <PackageLicenseUrl>http://www.gnu.org/licenses/gpl-3.0.html</PackageLicenseUrl>
